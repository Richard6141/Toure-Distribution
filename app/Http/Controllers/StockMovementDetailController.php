<?php

namespace App\Http\Controllers;

use App\Models\StockMovementDetail;
use App\Models\StockMovement;
use App\Models\Product;
use Illuminate\Http\Request;
use Illuminate\Http\JsonResponse;
use Illuminate\Support\Facades\Validator;
use Illuminate\Support\Str;

class StockMovementDetailController extends Controller
{
    /**
<<<<<<< HEAD
     * @group Stock Movement Details
     * 
     * Récupère la liste des détails de mouvements de stock
     * 
     * @queryParam stock_movement_id string Filtrer par mouvement de stock. Example: uuid
     * @queryParam product_id string Filtrer par produit. Example: uuid
     * @queryParam quantity_min integer Filtrer par quantité minimale. Example: 1
     * @queryParam quantity_max integer Filtrer par quantité maximale. Example: 100
     * @queryParam sort_by string Champ de tri. Example: created_at
     * @queryParam sort_order string Ordre de tri (asc, desc). Example: desc
     * @queryParam per_page integer Nombre d'éléments par page. Example: 15
     * 
     * @response 200 {
     *   "success": true,
     *   "data": {
     *     "data": [
     *       {
     *         "stock_movement_detail_id": "uuid",
     *         "stock_movement_id": "uuid",
     *         "product_id": "uuid",
     *         "quantity": 10,
     *         "created_at": "2024-01-01 10:00:00",
     *         "updated_at": "2024-01-01 10:00:00",
     *         "stock_movement": {
     *           "stock_movement_id": "uuid",
     *           "reference": "MV-2024-001",
     *           "movement_type": {
     *             "name": "Réception",
     *             "direction": "in"
     *           }
     *         },
     *         "product": {
     *           "product_id": "uuid",
     *           "name": "Produit A",
     *           "sku": "PROD-A-001"
     *         }
     *       }
     *     ],
     *     "current_page": 1,
     *     "per_page": 15,
     *     "total": 1
     *   },
     *   "message": "Détails de mouvements de stock récupérés avec succès"
     * }
=======
     * Afficher la liste des détails de mouvements de stock
>>>>>>> 1c81847c
     */
    public function index(Request $request): JsonResponse
    {
        try {
            $query = StockMovementDetail::with(['stockMovement.movementType', 'product']);

            // Filtrage par mouvement de stock
            if ($request->has('stock_movement_id')) {
                $query->where('stock_movement_id', $request->stock_movement_id);
            }

            // Filtrage par produit
            if ($request->has('product_id')) {
                $query->where('product_id', $request->product_id);
            }

            // Filtrage par quantité minimale
            if ($request->has('quantity_min')) {
                $query->where('quantity', '>=', $request->quantity_min);
            }

            // Filtrage par quantité maximale
            if ($request->has('quantity_max')) {
                $query->where('quantity', '<=', $request->quantity_max);
            }

            // Tri
            $sortBy = $request->get('sort_by', 'created_at');
            $sortOrder = $request->get('sort_order', 'desc');
            $query->orderBy($sortBy, $sortOrder);

            // Pagination
            $perPage = $request->get('per_page', 15);
            $stockMovementDetails = $query->paginate($perPage);

            return response()->json([
                'success' => true,
                'data' => $stockMovementDetails,
                'message' => 'Détails de mouvements de stock récupérés avec succès'
            ]);
        } catch (\Exception $e) {
            return response()->json([
                'success' => false,
                'message' => 'Erreur lors de la récupération des détails de mouvements de stock',
                'error' => $e->getMessage()
            ], 500);
        }
    }

    /**
<<<<<<< HEAD
     * @group Stock Movement Details
     * 
     * Crée un nouveau détail de mouvement de stock
     * 
     * @bodyParam stock_movement_id string required ID du mouvement de stock. Example: uuid
     * @bodyParam product_id string required ID du produit. Example: uuid
     * @bodyParam quantity integer required Quantité (minimum 1). Example: 10
     * 
     * @response 201 {
     *   "success": true,
     *   "data": {
     *     "stock_movement_detail_id": "uuid",
     *     "stock_movement_id": "uuid",
     *     "product_id": "uuid",
     *     "quantity": 10,
     *     "created_at": "2024-01-01 10:00:00",
     *     "updated_at": "2024-01-01 10:00:00",
     *     "stock_movement": {
     *       "stock_movement_id": "uuid",
     *       "reference": "MV-2024-001",
     *       "movement_type": {
     *         "name": "Réception",
     *         "direction": "in"
     *       }
     *     },
     *     "product": {
     *       "product_id": "uuid",
     *       "name": "Produit A",
     *       "sku": "PROD-A-001"
     *     }
     *   },
     *   "message": "Détail de mouvement de stock créé avec succès"
     * }
     * 
     * @response 404 {
     *   "success": false,
     *   "message": "Mouvement de stock non trouvé"
     * }
     * 
     * @response 422 {
     *   "success": false,
     *   "message": "Erreur de validation",
     *   "errors": {
     *     "stock_movement_id": ["Le mouvement de stock est obligatoire."],
     *     "product_id": ["Le produit est obligatoire."],
     *     "quantity": ["La quantité est obligatoire."]
     *   }
     * }
=======
     * Créer un nouveau détail de mouvement de stock
>>>>>>> 1c81847c
     */
    public function store(Request $request): JsonResponse
    {
        try {
            $validator = Validator::make($request->all(), [
                'stock_movement_id' => 'required|exists:stock_movements,stock_movement_id',
                'product_id' => 'required|exists:products,product_id',
                'quantity' => 'required|integer|min:1'
            ]);

            if ($validator->fails()) {
                return response()->json([
                    'success' => false,
                    'message' => 'Erreur de validation',
                    'errors' => $validator->errors()
                ], 422);
            }

            // Vérifier que le mouvement de stock existe et n'est pas supprimé
            $stockMovement = StockMovement::find($request->stock_movement_id);
            if (!$stockMovement) {
                return response()->json([
                    'success' => false,
                    'message' => 'Mouvement de stock non trouvé'
                ], 404);
            }

            $stockMovementDetail = StockMovementDetail::create([
                'stock_movement_detail_id' => (string) Str::uuid(),
                'stock_movement_id' => $request->stock_movement_id,
                'product_id' => $request->product_id,
                'quantity' => $request->quantity
            ]);

            $stockMovementDetail->load(['stockMovement.movementType', 'product']);

            return response()->json([
                'success' => true,
                'data' => $stockMovementDetail,
                'message' => 'Détail de mouvement de stock créé avec succès'
            ], 201);
        } catch (\Exception $e) {
            return response()->json([
                'success' => false,
                'message' => 'Erreur lors de la création du détail de mouvement de stock',
                'error' => $e->getMessage()
            ], 500);
        }
    }

    /**
     * Afficher un détail de mouvement de stock spécifique
     */
    public function show(string $id): JsonResponse
    {
        try {
            $stockMovementDetail = StockMovementDetail::with(['stockMovement.movementType', 'product'])
                ->find($id);

            if (!$stockMovementDetail) {
                return response()->json([
                    'success' => false,
                    'message' => 'Détail de mouvement de stock non trouvé'
                ], 404);
            }

            return response()->json([
                'success' => true,
                'data' => $stockMovementDetail,
                'message' => 'Détail de mouvement de stock récupéré avec succès'
            ]);
        } catch (\Exception $e) {
            return response()->json([
                'success' => false,
                'message' => 'Erreur lors de la récupération du détail de mouvement de stock',
                'error' => $e->getMessage()
            ], 500);
        }
    }

    /**
     * Mettre à jour un détail de mouvement de stock
     */
    public function update(Request $request, string $id): JsonResponse
    {
        try {
            $stockMovementDetail = StockMovementDetail::find($id);

            if (!$stockMovementDetail) {
                return response()->json([
                    'success' => false,
                    'message' => 'Détail de mouvement de stock non trouvé'
                ], 404);
            }

            $validator = Validator::make($request->all(), [
                'stock_movement_id' => 'required|exists:stock_movements,stock_movement_id',
                'product_id' => 'required|exists:products,product_id',
                'quantity' => 'required|integer|min:1'
            ]);

            if ($validator->fails()) {
                return response()->json([
                    'success' => false,
                    'message' => 'Erreur de validation',
                    'errors' => $validator->errors()
                ], 422);
            }

            // Vérifier que le mouvement de stock existe et n'est pas supprimé
            $stockMovement = StockMovement::find($request->stock_movement_id);
            if (!$stockMovement) {
                return response()->json([
                    'success' => false,
                    'message' => 'Mouvement de stock non trouvé'
                ], 404);
            }

            $stockMovementDetail->update([
                'stock_movement_id' => $request->stock_movement_id,
                'product_id' => $request->product_id,
                'quantity' => $request->quantity
            ]);

            $stockMovementDetail->load(['stockMovement.movementType', 'product']);

            return response()->json([
                'success' => true,
                'data' => $stockMovementDetail,
                'message' => 'Détail de mouvement de stock mis à jour avec succès'
            ]);
        } catch (\Exception $e) {
            return response()->json([
                'success' => false,
                'message' => 'Erreur lors de la mise à jour du détail de mouvement de stock',
                'error' => $e->getMessage()
            ], 500);
        }
    }

    /**
     * Supprimer un détail de mouvement de stock (soft delete)
     */
    public function destroy(string $id): JsonResponse
    {
        try {
            $stockMovementDetail = StockMovementDetail::find($id);

            if (!$stockMovementDetail) {
                return response()->json([
                    'success' => false,
                    'message' => 'Détail de mouvement de stock non trouvé'
                ], 404);
            }

            $stockMovementDetail->delete();

            return response()->json([
                'success' => true,
                'message' => 'Détail de mouvement de stock supprimé avec succès'
            ]);
        } catch (\Exception $e) {
            return response()->json([
                'success' => false,
                'message' => 'Erreur lors de la suppression du détail de mouvement de stock',
                'error' => $e->getMessage()
            ], 500);
        }
    }

    /**
     * Restaurer un détail de mouvement de stock supprimé
     */
    public function restore(string $id): JsonResponse
    {
        try {
            $stockMovementDetail = StockMovementDetail::withTrashed()->find($id);

            if (!$stockMovementDetail) {
                return response()->json([
                    'success' => false,
                    'message' => 'Détail de mouvement de stock non trouvé'
                ], 404);
            }

            if (!$stockMovementDetail->trashed()) {
                return response()->json([
                    'success' => false,
                    'message' => 'Ce détail de mouvement de stock n\'est pas supprimé'
                ], 400);
            }

            $stockMovementDetail->restore();

            $stockMovementDetail->load(['stockMovement.movementType', 'product']);

            return response()->json([
                'success' => true,
                'data' => $stockMovementDetail,
                'message' => 'Détail de mouvement de stock restauré avec succès'
            ]);
        } catch (\Exception $e) {
            return response()->json([
                'success' => false,
                'message' => 'Erreur lors de la restauration du détail de mouvement de stock',
                'error' => $e->getMessage()
            ], 500);
        }
    }

    /**
     * Lister les détails de mouvements de stock supprimés
     */
    public function trashed(): JsonResponse
    {
        try {
            $stockMovementDetails = StockMovementDetail::onlyTrashed()
                ->with(['stockMovement.movementType', 'product'])
                ->paginate(15);

            return response()->json([
                'success' => true,
                'data' => $stockMovementDetails,
                'message' => 'Détails de mouvements de stock supprimés récupérés avec succès'
            ]);
        } catch (\Exception $e) {
            return response()->json([
                'success' => false,
                'message' => 'Erreur lors de la récupération des détails de mouvements de stock supprimés',
                'error' => $e->getMessage()
            ], 500);
        }
    }

    /**
<<<<<<< HEAD
     * @group Stock Movement Details
     * 
     * Récupère tous les détails d'un mouvement de stock spécifique
     * 
     * @urlParam stockMovementId string required ID du mouvement de stock. Example: uuid
     * 
     * @response 200 {
     *   "success": true,
     *   "data": {
     *     "data": [
     *       {
     *         "stock_movement_detail_id": "uuid",
     *         "stock_movement_id": "uuid",
     *         "product_id": "uuid",
     *         "quantity": 10,
     *         "created_at": "2024-01-01 10:00:00",
     *         "updated_at": "2024-01-01 10:00:00",
     *         "product": {
     *           "product_id": "uuid",
     *           "name": "Produit A",
     *           "sku": "PROD-A-001"
     *         }
     *       }
     *     ],
     *     "current_page": 1,
     *     "per_page": 15,
     *     "total": 1
     *   },
     *   "message": "Détails du mouvement de stock récupérés avec succès"
     * }
     * 
     * @response 404 {
     *   "success": false,
     *   "message": "Mouvement de stock non trouvé"
     * }
=======
     * Obtenir les détails d'un mouvement de stock spécifique
>>>>>>> 1c81847c
     */
    public function byStockMovement(string $stockMovementId): JsonResponse
    {
        try {
            $stockMovement = StockMovement::find($stockMovementId);
<<<<<<< HEAD

=======
            
>>>>>>> 1c81847c
            if (!$stockMovement) {
                return response()->json([
                    'success' => false,
                    'message' => 'Mouvement de stock non trouvé'
                ], 404);
            }

            $stockMovementDetails = StockMovementDetail::with(['product'])
                ->where('stock_movement_id', $stockMovementId)
                ->paginate(15);

            return response()->json([
                'success' => true,
                'data' => $stockMovementDetails,
                'message' => 'Détails du mouvement de stock récupérés avec succès'
            ]);
        } catch (\Exception $e) {
            return response()->json([
                'success' => false,
                'message' => 'Erreur lors de la récupération des détails du mouvement de stock',
                'error' => $e->getMessage()
            ], 500);
        }
    }

    /**
<<<<<<< HEAD
     * @group Stock Movement Details
     * 
     * Récupère tous les détails de mouvements pour un produit spécifique
     * 
     * @urlParam productId string required ID du produit. Example: uuid
     * 
     * @response 200 {
     *   "success": true,
     *   "data": {
     *     "data": [
     *       {
     *         "stock_movement_detail_id": "uuid",
     *         "stock_movement_id": "uuid",
     *         "product_id": "uuid",
     *         "quantity": 10,
     *         "created_at": "2024-01-01 10:00:00",
     *         "updated_at": "2024-01-01 10:00:00",
     *         "stock_movement": {
     *           "stock_movement_id": "uuid",
     *           "reference": "MV-2024-001",
     *           "movement_type": {
     *             "name": "Réception",
     *             "direction": "in"
     *           }
     *         }
     *       }
     *     ],
     *     "current_page": 1,
     *     "per_page": 15,
     *     "total": 1
     *   },
     *   "message": "Détails de mouvements du produit récupérés avec succès"
     * }
     * 
     * @response 404 {
     *   "success": false,
     *   "message": "Produit non trouvé"
     * }
=======
     * Obtenir les détails d'un produit spécifique
>>>>>>> 1c81847c
     */
    public function byProduct(string $productId): JsonResponse
    {
        try {
            $product = Product::find($productId);
<<<<<<< HEAD

=======
            
>>>>>>> 1c81847c
            if (!$product) {
                return response()->json([
                    'success' => false,
                    'message' => 'Produit non trouvé'
                ], 404);
            }

            $stockMovementDetails = StockMovementDetail::with(['stockMovement.movementType'])
                ->where('product_id', $productId)
                ->paginate(15);

            return response()->json([
                'success' => true,
                'data' => $stockMovementDetails,
                'message' => 'Détails de mouvements du produit récupérés avec succès'
            ]);
        } catch (\Exception $e) {
            return response()->json([
                'success' => false,
                'message' => 'Erreur lors de la récupération des détails de mouvements du produit',
                'error' => $e->getMessage()
            ], 500);
        }
    }
}<|MERGE_RESOLUTION|>--- conflicted
+++ resolved
@@ -13,7 +13,6 @@
 class StockMovementDetailController extends Controller
 {
     /**
-<<<<<<< HEAD
      * @group Stock Movement Details
      * 
      * Récupère la liste des détails de mouvements de stock
@@ -58,9 +57,6 @@
      *   },
      *   "message": "Détails de mouvements de stock récupérés avec succès"
      * }
-=======
-     * Afficher la liste des détails de mouvements de stock
->>>>>>> 1c81847c
      */
     public function index(Request $request): JsonResponse
     {
@@ -111,7 +107,6 @@
     }
 
     /**
-<<<<<<< HEAD
      * @group Stock Movement Details
      * 
      * Crée un nouveau détail de mouvement de stock
@@ -160,9 +155,6 @@
      *     "quantity": ["La quantité est obligatoire."]
      *   }
      * }
-=======
-     * Créer un nouveau détail de mouvement de stock
->>>>>>> 1c81847c
      */
     public function store(Request $request): JsonResponse
     {
@@ -398,7 +390,6 @@
     }
 
     /**
-<<<<<<< HEAD
      * @group Stock Movement Details
      * 
      * Récupère tous les détails d'un mouvement de stock spécifique
@@ -434,19 +425,11 @@
      *   "success": false,
      *   "message": "Mouvement de stock non trouvé"
      * }
-=======
-     * Obtenir les détails d'un mouvement de stock spécifique
->>>>>>> 1c81847c
      */
     public function byStockMovement(string $stockMovementId): JsonResponse
     {
         try {
             $stockMovement = StockMovement::find($stockMovementId);
-<<<<<<< HEAD
-
-=======
-            
->>>>>>> 1c81847c
             if (!$stockMovement) {
                 return response()->json([
                     'success' => false,
@@ -473,7 +456,6 @@
     }
 
     /**
-<<<<<<< HEAD
      * @group Stock Movement Details
      * 
      * Récupère tous les détails de mouvements pour un produit spécifique
@@ -512,19 +494,11 @@
      *   "success": false,
      *   "message": "Produit non trouvé"
      * }
-=======
-     * Obtenir les détails d'un produit spécifique
->>>>>>> 1c81847c
      */
     public function byProduct(string $productId): JsonResponse
     {
         try {
             $product = Product::find($productId);
-<<<<<<< HEAD
-
-=======
-            
->>>>>>> 1c81847c
             if (!$product) {
                 return response()->json([
                     'success' => false,
